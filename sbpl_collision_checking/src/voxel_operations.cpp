#include <sbpl_collision_checking/voxel_operations.h>

// standard includes
#include <utility>

// system includes
#include <eigen_conversions/eigen_msg.h>
#include <moveit/collision_detection/world.h>
#include <octomap/octomap.h>
#include <ros/console.h>
#include <smpl/geometry/voxelize.h>

namespace sbpl {
namespace collision {

std::vector<std::uint32_t> ConvertToVertexIndices(
    const std::vector<shape_msgs::MeshTriangle>& triangles)
{
    std::vector<std::uint32_t> triangle_indices(3 * triangles.size());
    for (int j = 0; j < triangles.size(); ++j) {
        triangle_indices[3 * j + 0] = triangles[j].vertex_indices[0];
        triangle_indices[3 * j + 1] = triangles[j].vertex_indices[1];
        triangle_indices[3 * j + 2] = triangles[j].vertex_indices[2];
    }
    return triangle_indices;
}

static
bool VoxelizeSolidPrimitives(
    const moveit_msgs::CollisionObject& object,
    double res,
    const Eigen::Vector3d& go,
    std::vector<std::vector<Eigen::Vector3d>>& all_voxels)
{
    for (size_t i = 0; i < object.primitives.size(); ++i) {
        const shape_msgs::SolidPrimitive& prim = object.primitives[i];
        const geometry_msgs::Pose& pose = object.primitive_poses[i];

        std::vector<Eigen::Vector3d> voxels;
        if (!VoxelizeSolidPrimitive(prim, pose, res, go, voxels)) {
            ROS_ERROR("Failed to voxelize solid primitive of collision object '%s'", object.id.c_str());
            return false;
        }
        all_voxels.push_back(std::move(voxels));
    }

    return true;
}

static
bool VoxelizeMeshes(
    const moveit_msgs::CollisionObject& object,
    double res,
    const Eigen::Vector3d& go,
    std::vector<std::vector<Eigen::Vector3d>>& all_voxels)
{
    for (size_t i = 0; i < object.meshes.size(); ++i) {
        const shape_msgs::Mesh& mesh = object.meshes[i];
        const geometry_msgs::Pose& pose = object.mesh_poses[i];
        std::vector<Eigen::Vector3d> voxels;
        if (!VoxelizeMesh(mesh, pose, res, go, voxels)) {
            ROS_ERROR("Failed to voxelize mesh of collision object '%s'", object.id.c_str());
            return false;
        }
        all_voxels.push_back(std::move(voxels));
    }

    return true;
}

static
bool VoxelizePlanes(
    const moveit_msgs::CollisionObject& object,
    double res,
    const Eigen::Vector3d& go,
    const Eigen::Vector3d& gmin,
    const Eigen::Vector3d& gmax,
    std::vector<std::vector<Eigen::Vector3d>>& all_voxels)
{
    for (size_t i = 0; i < object.planes.size(); ++i) {
        const shape_msgs::Plane& plane = object.planes[i];
        const geometry_msgs::Pose& pose = object.plane_poses[i];
        std::vector<Eigen::Vector3d> voxels;
        if (!VoxelizePlane(plane, pose, res, go, gmin, gmax, voxels)) {
            ROS_ERROR("Failed to voxelize plane of collision object '%s'", object.id.c_str());
            return false;
        }
        all_voxels.push_back(std::move(voxels));
    }

    return true;
}

static
bool VoxelizePlane(
    const shapes::Plane& plane,
    const Eigen::Affine3d& pose,
    double res,
    const Eigen::Vector3d& go,
    std::vector<Eigen::Vector3d>& voxels)
{
    ROS_ERROR("Cannot voxelize plane without boundary information");
    return false;
}

static
bool VoxelizePlane(
    const PlaneShape& plane,
    const Eigen::Affine3d& pose,
    double res,
    const Eigen::Vector3d& go,
    std::vector<Eigen::Vector3d>& voxels)
{
    ROS_ERROR("Cannot voxelize plane without boundary information");
    return false;
}

static
bool VoxelizePlane(
    const shape_msgs::Plane& plane,
    const geometry_msgs::Pose& pose,
    double res,
    const Eigen::Vector3d& go,
    std::vector<Eigen::Vector3d>& voxels)
{
    ROS_ERROR("Cannot voxelize planes without boundary information");
    return false;
}

static
bool VoxelizeNonPlaneShape(
    const CollisionShape& shape,
    const Eigen::Affine3d& pose,
    double res,
    const Eigen::Vector3d& go,
    std::vector<Eigen::Vector3d>& voxels)
{
    switch (shape.type) {
    case ShapeType::Sphere: {
        auto& sphere = static_cast<const SphereShape&>(shape);
        return VoxelizeSphere(sphere, pose, res, go, voxels);
    }   break;
    case ShapeType::Cylinder: {
        auto& cylinder = static_cast<const CylinderShape&>(shape);
        return VoxelizeCylinder(cylinder, pose, res, go, voxels);
    }   break;
    case ShapeType::Cone: {
        auto& cone = static_cast<const ConeShape&>(shape);
        return VoxelizeCone(cone, pose, res, go, voxels);
    }   break;
    case ShapeType::Box: {
        auto& box = static_cast<const BoxShape&>(shape);
        return VoxelizeBox(box, pose, res, go, voxels);
    }   break;
    case ShapeType::Plane: {
        auto& plane = static_cast<const PlaneShape&>(shape);
        return VoxelizePlane(plane, pose, res, go, voxels);
    }   break;
    case ShapeType::Mesh: {
        auto& mesh = static_cast<const MeshShape&>(shape);
        return VoxelizeMesh(mesh, pose, res, go, voxels);
    }   break;
    case ShapeType::OcTree: {
        auto& octree = static_cast<const OcTreeShape&>(shape);
        return VoxelizeOcTree(octree, pose, res, go, voxels);
    }   break;
    default:
        return false;
    }
}

static
bool VoxelizeNonPlaneShape(
    const shapes::Shape& shape,
    const Eigen::Affine3d& pose,
    double res,
    const Eigen::Vector3d& go,
    std::vector<Eigen::Vector3d>& voxels)
{
    switch (shape.type) {
    case shapes::SPHERE: {
        const shapes::Sphere* sphere =
                dynamic_cast<const shapes::Sphere*>(&shape);
        if (!sphere) {
            return false;
        }
        return VoxelizeSphere(*sphere, pose, res, go, voxels);
    }   break;
    case shapes::CYLINDER: {
        const shapes::Cylinder* cylinder =
                dynamic_cast<const shapes::Cylinder*>(&shape);
        if (!cylinder) {
            return false;
        }
        return VoxelizeCylinder(*cylinder, pose, res, go, voxels);
    }   break;
    case shapes::CONE: {
        const shapes::Cone* cone = dynamic_cast<const shapes::Cone*>(&shape);
        if (!cone) {
            return false;
        }
        return VoxelizeCone(*cone, pose, res, go, voxels);
    }   break;
    case shapes::BOX: {
        const shapes::Box* box = dynamic_cast<const shapes::Box*>(&shape);
        if (!box) {
            return false;
        }
        return VoxelizeBox(*box, pose, res, go, voxels);
    }   break;
    case shapes::PLANE: {
        const shapes::Plane* plane = dynamic_cast<const shapes::Plane*>(&shape);
        if (!plane) {
            return false;
        }
        return VoxelizePlane(*plane, pose, res, go, voxels);
    }   break;
    case shapes::MESH: {
        const shapes::Mesh* mesh = dynamic_cast<const shapes::Mesh*>(&shape);
        if (!mesh) {
            return false;
        }
        return VoxelizeMesh(*mesh, pose, res, go, voxels);
    }   break;
    case shapes::OCTREE: {
        const shapes::OcTree* octree =
                dynamic_cast<const shapes::OcTree*>(&shape);
        if (!octree) {
            return false;
        }
        return VoxelizeOcTree(*octree, pose, res, go, voxels);
    }   break;
    case shapes::UNKNOWN_SHAPE:
        return false;
    }

    return false;
}

/// Voxelize an object composed of several shapes
///
/// This function disallows plane voxelization, which requires additional
/// boundary information.
bool VoxelizeObject(
    const collision_detection::World::Object& object,
    double res,
    const Eigen::Vector3d& go,
    std::vector<std::vector<Eigen::Vector3d>>& all_voxels)
{
    assert(object.shapes_.size() == object.shape_poses_.size());
    for (size_t i = 0; i < object.shapes_.size(); ++i) {
        auto& shape = object.shapes_[i];
        auto& pose = object.shape_poses_[i];
        std::vector<Eigen::Vector3d> voxels;
        if (!VoxelizeShape(*shape, pose, res, go, voxels)) {
            all_voxels.clear();
            return false;
        }
        all_voxels.push_back(std::move(voxels));
    }

    return true;
}

/// Voxelize an object composed of several shapes
///
/// This function disallows plane voxelization, which requires additional
/// boundary information.
bool VoxelizeObject(
    const CollisionObject& object,
    double res,
    const Eigen::Vector3d& go,
    std::vector<std::vector<Eigen::Vector3d>>& all_voxels)
{
    assert(object.shapes.size() == object.shape_poses.size());
    for (size_t i = 0; i < object.shapes.size(); ++i) {
        auto& shape = object.shapes[i];
        auto& pose = object.shape_poses[i];
        std::vector<Eigen::Vector3d> voxels;
        if (!VoxelizeShape(*shape, pose, res, go, voxels)) {
            all_voxels.clear();
            return false;
        }
        all_voxels.push_back(std::move(voxels));
    }

    return true;
}

/// Voxelize an message object composed of several shapes
///
/// This function disallows plane voxelization, which requires additional
/// boundary information.
bool VoxelizeCollisionObject(
    const moveit_msgs::CollisionObject& object,
    double res,
    const Eigen::Vector3d& go,
    std::vector<std::vector<Eigen::Vector3d>>& all_voxels)
{
    if (!object.planes.empty()) {
        ROS_ERROR("Failed to voxelize plane of collision object '%s'", object.id.c_str());
        return false;
    }

    if (!VoxelizeSolidPrimitives(object, res, go, all_voxels)) {
        all_voxels.clear();
        return false;
    }

    // gather voxels from all meshes
    if (!VoxelizeMeshes(object, res, go, all_voxels)) {
        all_voxels.clear();
        return false;
    }

    return true;
}

bool VoxelizeObject(
    const collision_detection::World::Object& object,
    double res,
    const Eigen::Vector3d& go,
    const Eigen::Vector3d& gmin,
    const Eigen::Vector3d& gmax,
    std::vector<std::vector<Eigen::Vector3d>>& all_voxels)
{
    assert(object.shapes_.size() == object.shape_poses_.size());
    for (size_t i = 0; i < object.shapes_.size(); ++i) {
        auto& shape = object.shapes_[i];
        auto& pose = object.shape_poses_[i];
        std::vector<Eigen::Vector3d> voxels;
        if (!VoxelizeShape(*shape, pose, res, go, gmin, gmax, voxels)) {
            all_voxels.clear();
            return false;
        }
        all_voxels.push_back(std::move(voxels));
    }

    return true;
}

bool VoxelizeObject(
    const CollisionObject& object,
    double res,
    const Eigen::Vector3d& go,
    const Eigen::Vector3d& gmin,
    const Eigen::Vector3d& gmax,
    std::vector<std::vector<Eigen::Vector3d>>& all_voxels)
{
    assert(object.shapes.size() == object.shape_poses.size());
    for (size_t i = 0; i < object.shapes.size(); ++i) {
        auto& shape = object.shapes[i];
        auto& pose = object.shape_poses[i];
        std::vector<Eigen::Vector3d> voxels;
        if (!VoxelizeShape(*shape, pose, res, go, gmin, gmax, voxels)) {
            all_voxels.clear();
            return false;
        }
        all_voxels.push_back(std::move(voxels));
    }

    return true;
}

bool VoxelizeCollisionObject(
    const moveit_msgs::CollisionObject& object,
    double res,
    const Eigen::Vector3d& go,
    const Eigen::Vector3d& gmin,
    const Eigen::Vector3d& gmax,
    std::vector<std::vector<Eigen::Vector3d>>& all_voxels)
{
    if (!VoxelizePlanes(object, res, go, gmin, gmax, all_voxels)) {
        all_voxels.clear();
        return false;
    }

    if (!VoxelizeSolidPrimitives(object, res, go, all_voxels)) {
        all_voxels.clear();
        return false;
    }

    // gather voxels from all meshes
    if (!VoxelizeMeshes(object, res, go, all_voxels)) {
        all_voxels.clear();
        return false;
    }

    return true;
}

bool VoxelizeShape(
    const CollisionShape& shape,
    const Eigen::Affine3d& pose,
    double res,
    const Eigen::Vector3d& go,
    std::vector<Eigen::Vector3d>& voxels)
{
    return VoxelizeNonPlaneShape(shape, pose, res, go, voxels);
}

bool VoxelizeShape(
    const CollisionShape& shape,
    const Eigen::Affine3d& pose,
    double res,
    const Eigen::Vector3d& go,
    const Eigen::Vector3d& gmin,
    const Eigen::Vector3d& gmax,
    std::vector<Eigen::Vector3d>& voxels)
{
    if (shape.type != ShapeType::Plane) {
        return VoxelizeNonPlaneShape(shape, pose, res, go, voxels);
    } else {
        auto& plane = static_cast<const PlaneShape&>(shape);
        return VoxelizePlane(plane, pose, res, go, gmin, gmax, voxels);
    }
}

bool VoxelizeSphere(
    const SphereShape& sphere,
    const Eigen::Affine3d& pose,
    double res,
    const Eigen::Vector3d& go,
    std::vector<Eigen::Vector3d>& voxels)
{
    const double radius = sphere.radius;
    geometry::VoxelizeSphere(radius, pose, res, go, voxels, false);
    return true;
}

bool VoxelizeCylinder(
    const CylinderShape& cylinder,
    const Eigen::Affine3d& pose,
    double res,
    const Eigen::Vector3d& go,
    std::vector<Eigen::Vector3d>& voxels)
{
    const double radius = cylinder.radius;
    const double height = cylinder.height;
    geometry::VoxelizeCylinder(radius, height, pose, res, go, voxels, false);
    return true;
}

bool VoxelizeCone(
    const ConeShape& cone,
    const Eigen::Affine3d& pose,
    double res,
    const Eigen::Vector3d& go,
    std::vector<Eigen::Vector3d>& voxels)
{
    const double radius = cone.radius;
    const double height = cone.height;
    geometry::VoxelizeCone(radius, height, pose, res, go, voxels, false);
    return true;
}

bool VoxelizeBox(
    const BoxShape& box,
    const Eigen::Affine3d& pose,
    double res,
    const Eigen::Vector3d& go,
    std::vector<Eigen::Vector3d>& voxels)
{
    const double length = box.size[0];
    const double width = box.size[1];
    const double height = box.size[2];
    geometry::VoxelizeBox(length, width, height, pose, res, go, voxels, false);
    return true;
}

bool VoxelizePlane(
    const PlaneShape& plane,
    const Eigen::Affine3d& pose,
    double res,
    const Eigen::Vector3d& go,
    const Eigen::Vector3d& gmin,
    const Eigen::Vector3d& gmax,
    std::vector<Eigen::Vector3d>& voxels)
{
    // TODO: incorporate pose
    geometry::VoxelizePlane(
            plane.a, plane.b, plane.c, plane.d, gmin, gmax, res, go, voxels);
    return true;
}

bool VoxelizeMesh(
    const MeshShape& mesh,
    const Eigen::Affine3d& pose,
    double res,
    const Eigen::Vector3d& go,
    std::vector<Eigen::Vector3d>& voxels)
{
    // TODO: eww mesh duplication
    std::vector<Eigen::Vector3d> vertices(mesh.vertex_count);
    for (unsigned int i = 0; i < mesh.vertex_count; ++i) {
        vertices[i] = Eigen::Vector3d(
                mesh.vertices[3 * i + 0],
                mesh.vertices[3 * i + 1],
                mesh.vertices[3 * i + 2]);
    }
    std::vector<std::uint32_t> indices(mesh.triangles, mesh.triangles + 3 * mesh.triangle_count);
    geometry::VoxelizeMesh(vertices, indices, pose, res, go, voxels, false);
    return true;
}

bool VoxelizeOcTree(
    const octomap::OcTree& tree,
    const Eigen::Affine3d& pose,
    double res,
    const Eigen::Vector3d& go,
    std::vector<Eigen::Vector3d>& voxels)
{
    for (auto lit = tree.begin_leafs(); lit != tree.end_leafs(); ++lit) {
        if (tree.isNodeOccupied(*lit)) {
            if (lit.getSize() <= res) {
                voxels.push_back(Eigen::Vector3d(lit.getX(), lit.getY(), lit.getZ()));
            } else {
                double ceil_val = ceil(lit.getSize() / res) * res;
                for (double x = lit.getX() - ceil_val; x < lit.getX() + ceil_val; x += res) {
                for (double y = lit.getY() - ceil_val; y < lit.getY() + ceil_val; y += res) {
                for (double z = lit.getZ() - ceil_val; z < lit.getZ() + ceil_val; z += res) {
                    Eigen::Vector3d pt(x, y, z);
                    pt = pose * pt;
                    voxels.push_back(pt);
                }
                }
                }
            }
        }
    }
    return true;
}

bool VoxelizeOcTree(
    const OcTreeShape& octree,
    const Eigen::Affine3d& pose,
    double res,
    const Eigen::Vector3d& go,
    std::vector<Eigen::Vector3d>& voxels)
{
    auto& tree = octree.octree;
    return VoxelizeOcTree(*tree, pose, res, go, voxels);
}

bool VoxelizeShape(
    const shapes::Shape& shape,
    const Eigen::Affine3d& pose,
    double res,
    const Eigen::Vector3d& go,
    std::vector<Eigen::Vector3d>& voxels)
{
    return VoxelizeNonPlaneShape(shape, pose, res, go, voxels);
}

bool VoxelizeShape(
    const shapes::Shape& shape,
    const Eigen::Affine3d& pose,
    double res,
    const Eigen::Vector3d& go,
    const Eigen::Vector3d& gmin,
    const Eigen::Vector3d& gmax,
    std::vector<Eigen::Vector3d>& voxels)
{
    if (shape.type != shapes::PLANE) {
        return VoxelizeNonPlaneShape(shape, pose, res, go, voxels);
    } else {
        const shapes::Plane* plane = dynamic_cast<const shapes::Plane*>(&shape);
        if (!plane) {
            return false;
        }
        return VoxelizePlane(*plane, pose, res, go, gmin, gmax, voxels);
    }

    return false;
}

bool VoxelizeSphere(
    const shapes::Sphere& sphere,
    const Eigen::Affine3d& pose,
    double res,
    const Eigen::Vector3d& go,
    std::vector<Eigen::Vector3d>& voxels)
{
    const double radius = sphere.radius;
    geometry::VoxelizeSphere(radius, pose, res, go, voxels, false);
    return true;
}

bool VoxelizeCylinder(
    const shapes::Cylinder& cylinder,
    const Eigen::Affine3d& pose,
    double res,
    const Eigen::Vector3d& go,
    std::vector<Eigen::Vector3d>& voxels)
{
    const double height = cylinder.length;
    const double radius = cylinder.radius;
    geometry::VoxelizeCylinder(radius, height, pose, res, go, voxels, false);
    return true;
}

bool VoxelizeCone(
    const shapes::Cone& cone,
    const Eigen::Affine3d& pose,
    double res,
    const Eigen::Vector3d& go,
    std::vector<Eigen::Vector3d>& voxels)
{
    const double height = cone.length;
    const double radius = cone.radius;
    geometry::VoxelizeCone(radius, height, pose, res, go, voxels, false);
    return true;
}

bool VoxelizeBox(
    const shapes::Box& box,
    const Eigen::Affine3d& pose,
    double res,
    const Eigen::Vector3d& go,
    std::vector<Eigen::Vector3d>& voxels)
{
    const double length = box.size[0];
    const double width = box.size[1];
    const double height = box.size[2];
    geometry::VoxelizeBox(length, width, height, pose, res, go, voxels, false);
    return true;
}

bool VoxelizePlane(
    const shapes::Plane& plane,
    const Eigen::Affine3d& pose,
    double res,
    const Eigen::Vector3d& go,
    const Eigen::Vector3d& gmin,
    const Eigen::Vector3d& gmax,
    std::vector<Eigen::Vector3d>& voxels)
{
    // TODO: incorporate pose
    geometry::VoxelizePlane(
            plane.a, plane.b, plane.c, plane.d, gmin, gmax, res, go, voxels);
    return true;
}

bool VoxelizeMesh(
    const shapes::Mesh& mesh,
    const Eigen::Affine3d& pose,
    double res,
    const Eigen::Vector3d& go,
    std::vector<Eigen::Vector3d>& voxels)
{
    // TODO: eww mesh duplication
    std::vector<Eigen::Vector3d> vertices(mesh.vertex_count);
    for (unsigned int i = 0; i < mesh.vertex_count; ++i) {
        vertices[i] = Eigen::Vector3d(
                mesh.vertices[3 * i + 0],
                mesh.vertices[3 * i + 1],
                mesh.vertices[3 * i + 2]);
    }
    std::vector<std::uint32_t> indices(mesh.triangles, mesh.triangles + 3 * mesh.triangle_count);
    geometry::VoxelizeMesh(vertices, indices, pose, res, go, voxels, false);
    return true;
}

bool VoxelizeOcTree(
    const shapes::OcTree& octree,
    const Eigen::Affine3d& pose,
    double res,
    const Eigen::Vector3d& go,
    std::vector<Eigen::Vector3d>& voxels)
{
<<<<<<< HEAD
    auto& tree = octree.octree;
    return VoxelizeOcTree(*tree, pose, res, go, voxels);
=======
    auto tree = octree.octree;
    for (auto lit = tree->begin_leafs(); lit != tree->end_leafs(); ++lit) {
        if (tree->isNodeOccupied(*lit)) {
            if (lit.getSize() <= res) {
                voxels.push_back(Eigen::Vector3d(lit.getX(), lit.getY(), lit.getZ()));
            } else {
                int num_cells = 1 << (tree->getTreeDepth() - lit.getDepth()); /* maximum tree depth */
                double min_x = lit.getCoordinate().x() - 0.5 * lit.getSize();
                double min_y = lit.getCoordinate().y() - 0.5 * lit.getSize();
                double min_z = lit.getCoordinate().z() - 0.5 * lit.getSize();
                for (int x = 0; x < num_cells; ++x) {
                for (int y = 0; y < num_cells; ++y) {
                for (int z = 0; z < num_cells; ++z) {
                    double wx = min_x + x * tree->getResolution() + 0.5 * tree->getResolution();
                    double wy = min_y + y * tree->getResolution() + 0.5 * tree->getResolution();
                    double wz = min_z + z * tree->getResolution() + 0.5 * tree->getResolution();
                    Eigen::Vector3d pt(wx, wy, wz);
                    pt = pose * pt;
                    voxels.push_back(pt);
                }
                }
                }
            }
        }
    }

    return true;
>>>>>>> 5a59be68
}

bool VoxelizeSolidPrimitive(
    const shape_msgs::SolidPrimitive& prim,
    const geometry_msgs::Pose& pose,
    double res,
    const Eigen::Vector3d& go,
    std::vector<Eigen::Vector3d>& voxels)
{
    switch (prim.type) {
    case shape_msgs::SolidPrimitive::BOX: {
        if (!VoxelizeBox(prim, pose, res, go, voxels)) {
            ROS_ERROR("Failed to voxelize box");
            return false;
        }
    }   break;
    case shape_msgs::SolidPrimitive::SPHERE: {
        if (!VoxelizeSphere(prim, pose, res, go, voxels)) {
            ROS_ERROR("Failed to voxelize sphere");
            return false;
        }
    }   break;
    case shape_msgs::SolidPrimitive::CYLINDER: {
        if (!VoxelizeCylinder(prim, pose, res, go, voxels)) {
            ROS_ERROR("Failed to voxelize cylinder");
            return false;
        }
    }   break;
    case shape_msgs::SolidPrimitive::CONE: {
        if (!VoxelizeCone(prim, pose, res, go, voxels)) {
            ROS_ERROR("Failed to voxelize cone");
            return false;
        }
    }   break;
    }

    return true;
}

bool VoxelizeBox(
    const shape_msgs::SolidPrimitive& box,
    const geometry_msgs::Pose& pose,
    double res,
    const Eigen::Vector3d& go,
    std::vector<Eigen::Vector3d>& voxels)
{
    const double length = box.dimensions[shape_msgs::SolidPrimitive::BOX_X];
    const double width = box.dimensions[shape_msgs::SolidPrimitive::BOX_Y];
    const double height = box.dimensions[shape_msgs::SolidPrimitive::BOX_Z];

    Eigen::Affine3d eigen_pose;
    tf::poseMsgToEigen(pose, eigen_pose);

    std::vector<Eigen::Vector3d> sbpl_voxels;
    geometry::VoxelizeBox(
            length, width, height, eigen_pose, res, go, sbpl_voxels, false);

    voxels.insert(voxels.end(), sbpl_voxels.begin(), sbpl_voxels.end());
    return true;
}

bool VoxelizeSphere(
    const shape_msgs::SolidPrimitive& sphere,
    const geometry_msgs::Pose& pose,
    double res,
    const Eigen::Vector3d& go,
    std::vector<Eigen::Vector3d>& voxels)
{
    const double radius =
            sphere.dimensions[shape_msgs::SolidPrimitive::SPHERE_RADIUS];

    Eigen::Affine3d eigen_pose;
    tf::poseMsgToEigen(pose, eigen_pose);

    std::vector<Eigen::Vector3d> sbpl_voxels;
    geometry::VoxelizeSphere(radius, eigen_pose, res, go, sbpl_voxels, false);

    voxels.insert(voxels.end(), sbpl_voxels.begin(), sbpl_voxels.end());
    return true;
}

bool VoxelizeCylinder(
    const shape_msgs::SolidPrimitive& cylinder,
    const geometry_msgs::Pose& pose,
    double res,
    const Eigen::Vector3d& go,
    std::vector<Eigen::Vector3d>& voxels)
{
    const double height = cylinder.dimensions[shape_msgs::SolidPrimitive::CYLINDER_HEIGHT];
    const double radius = cylinder.dimensions[shape_msgs::SolidPrimitive::CYLINDER_RADIUS];

    Eigen::Affine3d eigen_pose;
    tf::poseMsgToEigen(pose, eigen_pose);

    std::vector<Eigen::Vector3d> sbpl_voxels;
    geometry::VoxelizeCylinder(
            radius, height, eigen_pose, res, go, sbpl_voxels, false);

    voxels.insert(voxels.end(), sbpl_voxels.begin(), sbpl_voxels.end());
    return true;
}

bool VoxelizeCone(
    const shape_msgs::SolidPrimitive& cone,
    const geometry_msgs::Pose& pose,
    double res,
    const Eigen::Vector3d& go,
    std::vector<Eigen::Vector3d>& voxels)
{
    const double height = cone.dimensions[shape_msgs::SolidPrimitive::CONE_HEIGHT];
    const double radius = cone.dimensions[shape_msgs::SolidPrimitive::CONE_RADIUS];

    Eigen::Affine3d eigen_pose;
    tf::poseMsgToEigen(pose, eigen_pose);

    std::vector<Eigen::Vector3d> sbpl_voxels;
    geometry::VoxelizeCone(radius, height, eigen_pose, res, go, sbpl_voxels, false);

    voxels.insert(voxels.end(), sbpl_voxels.begin(), sbpl_voxels.end());
    return true;
}

bool VoxelizeMesh(
    const shape_msgs::Mesh& mesh,
    const geometry_msgs::Pose& pose,
    double res,
    const Eigen::Vector3d& go,
    std::vector<Eigen::Vector3d>& voxels)
{
    std::vector<Eigen::Vector3d> vertices;
    vertices.resize(mesh.vertices.size());
    for (size_t vidx = 0; vidx < mesh.vertices.size(); ++vidx) {
        const geometry_msgs::Point& vertex = mesh.vertices[vidx];
        vertices[vidx] = Eigen::Vector3d(vertex.x, vertex.y, vertex.z);
    }

    std::vector<std::uint32_t> indices = ConvertToVertexIndices(mesh.triangles);

    Eigen::Affine3d eigen_pose;
    tf::poseMsgToEigen(pose, eigen_pose);

    std::vector<Eigen::Vector3d> sbpl_voxels;
    geometry::VoxelizeMesh(vertices, indices, eigen_pose, res, go, sbpl_voxels, false);

    voxels.insert(voxels.end(), sbpl_voxels.begin(), sbpl_voxels.end());
    return true;
}

bool VoxelizePlane(
    const shape_msgs::Plane& plane,
    const geometry_msgs::Pose& pose,
    double res,
    const Eigen::Vector3d& go,
    const Eigen::Vector3d& gmin,
    const Eigen::Vector3d& gmax,
    std::vector<Eigen::Vector3d>& voxels)
{
    Eigen::Affine3d eigen_pose;
    tf::poseMsgToEigen(pose, eigen_pose);

    // TODO: incorporate pose
    geometry::VoxelizePlane(
            plane.coef[0], plane.coef[1], plane.coef[2], plane.coef[3],
            gmin, gmax, res, go, voxels);
    return true;
}

} // namespace collision
} // namespace sbpl<|MERGE_RESOLUTION|>--- conflicted
+++ resolved
@@ -515,11 +515,17 @@
             if (lit.getSize() <= res) {
                 voxels.push_back(Eigen::Vector3d(lit.getX(), lit.getY(), lit.getZ()));
             } else {
-                double ceil_val = ceil(lit.getSize() / res) * res;
-                for (double x = lit.getX() - ceil_val; x < lit.getX() + ceil_val; x += res) {
-                for (double y = lit.getY() - ceil_val; y < lit.getY() + ceil_val; y += res) {
-                for (double z = lit.getZ() - ceil_val; z < lit.getZ() + ceil_val; z += res) {
-                    Eigen::Vector3d pt(x, y, z);
+                int num_cells = 1 << (tree.getTreeDepth() - lit.getDepth()); /* maximum tree depth */
+                double min_x = lit.getCoordinate().x() - 0.5 * lit.getSize();
+                double min_y = lit.getCoordinate().y() - 0.5 * lit.getSize();
+                double min_z = lit.getCoordinate().z() - 0.5 * lit.getSize();
+                for (int x = 0; x < num_cells; ++x) {
+                for (int y = 0; y < num_cells; ++y) {
+                for (int z = 0; z < num_cells; ++z) {
+                    double wx = min_x + x * tree.getResolution() + 0.5 * tree.getResolution();
+                    double wy = min_y + y * tree.getResolution() + 0.5 * tree.getResolution();
+                    double wz = min_z + z * tree.getResolution() + 0.5 * tree.getResolution();
+                    Eigen::Vector3d pt(wx, wy, wz);
                     pt = pose * pt;
                     voxels.push_back(pt);
                 }
@@ -528,6 +534,7 @@
             }
         }
     }
+
     return true;
 }
 
@@ -668,38 +675,8 @@
     const Eigen::Vector3d& go,
     std::vector<Eigen::Vector3d>& voxels)
 {
-<<<<<<< HEAD
     auto& tree = octree.octree;
     return VoxelizeOcTree(*tree, pose, res, go, voxels);
-=======
-    auto tree = octree.octree;
-    for (auto lit = tree->begin_leafs(); lit != tree->end_leafs(); ++lit) {
-        if (tree->isNodeOccupied(*lit)) {
-            if (lit.getSize() <= res) {
-                voxels.push_back(Eigen::Vector3d(lit.getX(), lit.getY(), lit.getZ()));
-            } else {
-                int num_cells = 1 << (tree->getTreeDepth() - lit.getDepth()); /* maximum tree depth */
-                double min_x = lit.getCoordinate().x() - 0.5 * lit.getSize();
-                double min_y = lit.getCoordinate().y() - 0.5 * lit.getSize();
-                double min_z = lit.getCoordinate().z() - 0.5 * lit.getSize();
-                for (int x = 0; x < num_cells; ++x) {
-                for (int y = 0; y < num_cells; ++y) {
-                for (int z = 0; z < num_cells; ++z) {
-                    double wx = min_x + x * tree->getResolution() + 0.5 * tree->getResolution();
-                    double wy = min_y + y * tree->getResolution() + 0.5 * tree->getResolution();
-                    double wz = min_z + z * tree->getResolution() + 0.5 * tree->getResolution();
-                    Eigen::Vector3d pt(wx, wy, wz);
-                    pt = pose * pt;
-                    voxels.push_back(pt);
-                }
-                }
-                }
-            }
-        }
-    }
-
-    return true;
->>>>>>> 5a59be68
 }
 
 bool VoxelizeSolidPrimitive(
