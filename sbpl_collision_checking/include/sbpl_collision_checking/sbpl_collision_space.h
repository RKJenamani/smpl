/*
 * Copyright (c) 2011, Willow Garage, Inc.
 * All rights reserved.
 *
 * Redistribution and use in source and binary forms, with or without
 * modification, are permitted provided that the following conditions are met:
 *
 *     * Redistributions of source code must retain the above copyright
 *       notice, this list of conditions and the following disclaimer.
 *     * Redistributions in binary form must reproduce the above copyright
 *       notice, this list of conditions and the following disclaimer in the
 *       documentation and/or other materials provided with the distribution.
 *     * Neither the name of Willow Garage, Inc. nor the names of its
 *       contributors may be used to endorse or promote products derived from
 *       this software without specific prior written permission.
 *
 * THIS SOFTWARE IS PROVIDED BY THE COPYRIGHT HOLDERS AND CONTRIBUTORS "AS IS"
 * AND ANY EXPRESS OR IMPLIED WARRANTIES, INCLUDING, BUT NOT LIMITED TO, THE
 * IMPLIED WARRANTIES OF MERCHANTABILITY AND FITNESS FOR A PARTICULAR PURPOSE
 * ARE DISCLAIMED. IN NO EVENT SHALL THE COPYRIGHT OWNER OR CONTRIBUTORS BE
 * LIABLE FOR ANY DIRECT, INDIRECT, INCIDENTAL, SPECIAL, EXEMPLARY, OR
 * CONSEQUENTIAL DAMAGES (INCLUDING, BUT NOT LIMITED TO, PROCUREMENT OF
 * SUBSTITUTE GOODS OR SERVICES; LOSS OF USE, DATA, OR PROFITS; OR BUSINESS
 * INTERRUPTION) HOWEVER CAUSED AND ON ANY THEORY OF LIABILITY, WHETHER IN
 * CONTRACT, STRICT LIABILITY, OR TORT (INCLUDING NEGLIGENCE OR OTHERWISE)
 * ARISING IN ANY WAY OUT OF THE USE OF THIS SOFTWARE, EVEN IF ADVISED OF THE
 * POSSIBILITY OF SUCH DAMAGE.
 */
/** \author Benjamin Cohen */

#ifndef _SBPL_COLLISION_SPACE_
#define _SBPL_COLLISION_SPACE_

#include <cmath>
#include <vector>
#include <ros/ros.h>
#include <sbpl_manipulation_components/occupancy_grid.h>
#include <sbpl_manipulation_components/collision_checker.h>
#include <sbpl_collision_checking/sbpl_collision_model.h>
#include <sbpl_geometry_utils/Interpolator.h>
#include <sbpl_geometry_utils/Voxelizer.h>
#include <sbpl_geometry_utils/SphereEncloser.h>
#include <leatherman/bresenham.h>
#include <leatherman/utils.h>
#include <tf_conversions/tf_kdl.h>
#include <angles/angles.h>
#include <moveit_msgs/CollisionObject.h>
#include <moveit_msgs/PlanningScene.h>
#include <moveit_msgs/RobotState.h>
#include <geometry_msgs/Point.h>

namespace sbpl_arm_planner
{

class SBPLCollisionSpace : public sbpl_arm_planner::CollisionChecker
{
public:

    SBPLCollisionSpace(sbpl_arm_planner::OccupancyGrid* grid);

    ~SBPLCollisionSpace();

<<<<<<< HEAD
    bool init(std::string group_name, std::string ns="");
=======
    bool init(const std::string& urdf_string, const std::string &group_name);
>>>>>>> 2c29d4c0

    void setPadding(double padding);

    bool setPlanningScene(const moveit_msgs::PlanningScene &scene);

    void setRobotState(const arm_navigation_msgs::RobotState &state);

    /** --------------- Collision Checking ----------- */
    /// @{ sbpl_arm_planner::CollisionChecker API
    bool isStateValid(const std::vector<double> &angles, bool verbose, bool visualize, double &dist);
    bool isStateToStateValid(
            const std::vector<double> &angles0,
            const std::vector<double> &angles1,
            int &path_length,
            int &num_checks,
            double &dist);
    /// @}

    /** ---------------- Utils ---------------- */
    bool interpolatePath(
            const std::vector<double>& start,
            const std::vector<double>& end,
            const std::vector<double>& inc,
            std::vector<std::vector<double>>& path);

    /** ------------ Kinematics ----------------- */
    const std::string& getGroupName() { return group_name_; }
    std::string getReferenceFrame() { return model_.getReferenceFrame(group_name_); };
    void setJointPosition(std::string name, double position);
    bool setPlanningJoints(const std::vector<std::string> &joint_names);
    bool getCollisionSpheres(const std::vector<double> &angles, std::vector<std::vector<double> > &spheres);

    /* ------------- Collision Objects -------------- */
    void addCollisionObject(const moveit_msgs::CollisionObject &object);
    void removeCollisionObject(const moveit_msgs::CollisionObject &object);
    void processCollisionObjectMsg(const moveit_msgs::CollisionObject &object);
    void removeAllCollisionObjects();
    void putCollisionObjectsInGrid();
    void getCollisionObjectVoxelPoses(std::vector<geometry_msgs::Pose> &points);

    /** --------------- Attached Objects -------------- */
    void attachObject(const moveit_msgs::AttachedCollisionObject &obj);

    void attachSphere(std::string name, std::string link, geometry_msgs::Pose pose, double radius);

    void attachCylinder(std::string link, geometry_msgs::Pose pose, double radius, double length);

    void attachCube(
            const std::string& name,
            const std::string& link,
            const geometry_msgs::Pose& pose,
            double x_dim,
            double y_dim,
            double z_dim);

    void attachMesh(
            const std::string& name,
            const std::string& link,
            const geometry_msgs::Pose& pose,
            const std::vector<geometry_msgs::Point> &vertices,
            const std::vector<int> &triangles);

    void removeAttachedObject();
    bool getAttachedObject(const std::vector<double> &angles, std::vector<std::vector<double>> &xyz);

    /** --------------- Debugging ---------------- */
    visualization_msgs::MarkerArray getVisualization(std::string type);
    visualization_msgs::MarkerArray getCollisionModelVisualization(const std::vector<double> &angles);
    visualization_msgs::MarkerArray getMeshModelVisualization(const std::string& group_name, const std::vector<double> &angles);

    /** ------------- Self Collision ----------- */
    bool updateVoxelGroups();
    bool updateVoxelGroup(Group *g);
    bool updateVoxelGroup(std::string name);

private:

    sbpl_arm_planner::SBPLCollisionModel model_;
    sbpl_arm_planner::OccupancyGrid* grid_;

    /* ----------- Parameters ------------ */
    double padding_;
    std::string group_name_;
    double object_enclosing_sphere_radius_;

    /* ----------- Robot ------------ */
    std::vector<double> inc_;
    std::vector<double> min_limits_;
    std::vector<double> max_limits_;
    std::vector<bool> continuous_;
    std::vector<Sphere*> spheres_; // temp
    std::vector<std::vector<KDL::Frame>> frames_; // temp

    /* ------------- Collision Objects -------------- */
    std::vector<std::string> known_objects_;
    std::map<std::string, moveit_msgs::CollisionObject> object_map_;
    std::map<std::string, std::vector<Eigen::Vector3d> > object_voxel_map_;

    /** --------------- Attached Objects --------------*/
    bool object_attached_;
    int attached_object_frame_num_;
    int attached_object_segment_num_;
    int attached_object_chain_num_;
    std::string attached_object_frame_;
    std::vector<Sphere> object_spheres_;

    std::vector<sbpl_arm_planner::Sphere> collision_spheres_;

    std::vector<int> convertToVertexIndices(const std::vector<shape_msgs::MeshTriangle>& triangles) const;

    bool checkCollision(const std::vector<double> &angles, bool verbose, bool visualize, double &dist);
    bool checkPathForCollision(
            const std::vector<double> &start,
            const std::vector<double> &end,
            bool verbose,
            int &path_length,
            int &num_checks,
            double &dist);
    inline bool isValidCell(const int x, const int y, const int z, const int radius);
    double isValidLineSegment(const std::vector<int> a, const std::vector<int> b, const int radius);
    bool getClearance(const std::vector<double> &angles, int num_spheres, double &avg_dist, double &min_dist);
};

inline bool SBPLCollisionSpace::isValidCell(const int x, const int y, const int z, const int radius)
{
  if(grid_->getCell(x,y,z) <= radius)
    return false;
  return true;
}

} // namespace sbpl_arm_planner

#endif
<|MERGE_RESOLUTION|>--- conflicted
+++ resolved
@@ -60,17 +60,11 @@
 
     ~SBPLCollisionSpace();
 
-<<<<<<< HEAD
-    bool init(std::string group_name, std::string ns="");
-=======
     bool init(const std::string& urdf_string, const std::string &group_name);
->>>>>>> 2c29d4c0
 
     void setPadding(double padding);
 
     bool setPlanningScene(const moveit_msgs::PlanningScene &scene);
-
-    void setRobotState(const arm_navigation_msgs::RobotState &state);
 
     /** --------------- Collision Checking ----------- */
     /// @{ sbpl_arm_planner::CollisionChecker API
